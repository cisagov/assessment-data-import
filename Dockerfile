--- conflicted
+++ resolved
@@ -1,16 +1,3 @@
-<<<<<<< HEAD
-FROM lambci/lambda:build-python3.8
-LABEL maintainer="david.redmin@trio.dhs.gov"
-LABEL vendor="Cyber and Infrastructure Security Agency"
-
-COPY build.sh .
-
-# Files needed to install local adi module
-COPY setup.py .
-COPY requirements.txt .
-COPY README.md .
-COPY adi ./adi
-=======
 # Get the Python version to use from the commandline if provided
 ARG PY_VERSION=3.8
 
@@ -19,12 +6,12 @@
 # Declare it a second time so it's brought into this scope.
 ARG PY_VERSION=3.8
 # Get the output file name base from the commandline if provided
-ARG FILE_NAME=skeleton-aws-lambda
+ARG FILE_NAME=assessment-data-import
 
 # For a list of pre-defined annotation keys and value types see:
 # https://github.com/opencontainers/image-spec/blob/master/annotations.md
 # Note: Additional labels are added by the build workflow.
-LABEL org.opencontainers.image.authors="nicholas.mcdonnell@cisa.dhs.gov"
+LABEL org.opencontainers.image.authors="david.redmin@trio.dhs.gov"
 LABEL org.opencontainers.image.vendor="Cyber and Infrastructure Security Agency"
 
 # Bring the command line ARGs into the ENV so they are available in the
@@ -40,7 +27,6 @@
 COPY README.md .
 COPY requirements.txt .
 COPY setup.py .
-COPY eal ./eal
->>>>>>> 1f15ee7c
+COPY adi ./adi
 
 ENTRYPOINT ["./build.sh"]