---
name: build

on:
  push:
  pull_request:
  repository_dispatch:
    types: [apb]

env:
  PIP_CACHE_DIR: ~/.cache/pip
  PRE_COMMIT_CACHE_DIR: ~/.cache/pre-commit

jobs:
  lint:
    runs-on: ubuntu-latest
    steps:
      - uses: actions/checkout@v2
      - uses: actions/setup-python@v2
        with:
          python-version: 3.8
      - name: Store installed Python version
        run: |
          echo "::set-env name=PY_VERSION::"\
          "$(python -c "import platform;print(platform.python_version())")"
      - name: Cache linting environments
        uses: actions/cache@v2
        with:
          path: |
            ${{ env.PIP_CACHE_DIR }}
            ${{ env.PRE_COMMIT_CACHE_DIR }}
          key: "lint-${{ runner.os }}-py${{ env.PY_VERSION }}-\
            ${{ hashFiles('**/requirements-test.txt') }}-\
            ${{ hashFiles('**/.pre-commit-config.yaml') }}"
          restore-keys: |
            lint-${{ runner.os }}-py${{ env.PY_VERSION }}-
            lint-${{ runner.os }}-
      - name: Install dependencies
        run: |
          python -m pip install --upgrade pip
          pip install --upgrade --requirement requirements-test.txt
      - name: Set up pre-commit hook environments
        run: pre-commit install-hooks
      - name: Run pre-commit on all files
        run: pre-commit run --all-files
  test:
    runs-on: ubuntu-latest
    strategy:
      matrix:
        python-version: [3.6, 3.7, 3.8]
    steps:
      - uses: actions/checkout@v2
      - uses: actions/setup-python@v2
        with:
          python-version: ${{ matrix.python-version }}
      - name: Cache testing environments
        uses: actions/cache@v2
        with:
          path: ${{ env.PIP_CACHE_DIR }}
          key: "test-${{ runner.os }}-py${{ matrix.python-version }}-\
            ${{ hashFiles('**/requirements-test.txt') }}"
          restore-keys: |
            test-${{ runner.os }}-py${{ matrix.python-version }}-
            test-${{ runner.os }}-
      - name: Install dependencies
        run: |
          python -m pip install --upgrade pip
          pip install --upgrade --requirement requirements-test.txt
      - name: Run tests
        env:
          RELEASE_TAG: ${{ github.event.release.tag_name }}
        run: pytest
      - name: Upload coverage report
        run: coveralls
        env:
          COVERALLS_REPO_TOKEN: ${{ secrets.COVERALLS_REPO_TOKEN }}
        if: success()
  build:
    runs-on: ubuntu-latest
    needs: [lint, test]
    strategy:
      matrix:
        python-version: [3.6, 3.7, 3.8]
    steps:
      - uses: actions/checkout@v2
      - uses: actions/setup-python@v2
        with:
          python-version: ${{ matrix.python-version }}
      - name: Cache building environments
        uses: actions/cache@v2
        with:
          path: ${{ env.PIP_CACHE_DIR }}
          key: "build-${{ runner.os }}-py${{ matrix.python-version }}-\
            ${{ hashFiles('**/requirements.txt') }}"
          restore-keys: |
            build-${{ runner.os }}-py${{ matrix.python-version }}-
            build-${{ runner.os }}-
      - name: Install dependencies
        run: |
          python -m pip install --upgrade pip wheel
          pip install --upgrade --requirement requirements.txt
      - name: Build artifacts
        run: python3 setup.py sdist bdist_wheel
      - name: Upload artifacts
        uses: actions/upload-artifact@v1
        with:
          name: dist-${{ matrix.python-version }}
          path: dist
  build_lambda:
    runs-on: ubuntu-latest
    needs: build
    steps:
      - uses: actions/checkout@v2
      - uses: actions/setup-python@v1
        with:
          python-version: 3.8
      - name: Store installed Python version
        run: |
          echo "::set-env name=PY_VERSION::"\
          "$(python -c "import platform;print(platform.python_version())")"
      - name: Cache pip build requirements
        uses: actions/cache@v1
        with:
          path: ${{ env.PIP_CACHE_DIR }}
          key: "${{ runner.os }}-pip-build-py${{ env.PY_VERSION }}-\
            ${{ hashFiles('**/requirements.txt') }}"
          restore-keys: |
            ${{ runner.os }}-pip-build-py${{ env.PY_VERSION }}-
            ${{ runner.os }}-pip-build-
            ${{ runner.os }}-pip-
      - name: Install dependencies
        run: |
          python -m pip install --upgrade pip wheel
<<<<<<< HEAD
          pip install --upgrade -r requirements.txt
=======
          pip install --upgrade --requirement requirements.txt
>>>>>>> 2fa1f1b2
      - name: Build environment
        run: docker-compose build
      - name: Generate lambda zip
        run: docker-compose up
<<<<<<< HEAD
      - name: Upload artifacts
        uses: actions/upload-artifact@v1
        with:
          name: assessment-data-import
          path: assessment-data-import.zip
=======
      # We have to unzip the produced lambda zip because the upload-artifact
      # action will compress whatever is at/in the provided path. This results
      # in a zipped zip file.
      - name: Unzip produced zip
        run: unzip skeleton-aws-lambda.zip -d lambda_zip_contents
      - name: Upload artifacts
        uses: actions/upload-artifact@v1
        with:
          name: skeleton-aws-lambda
          path: lambda_zip_contents/
>>>>>>> 2fa1f1b2
<|MERGE_RESOLUTION|>--- conflicted
+++ resolved
@@ -131,22 +131,11 @@
       - name: Install dependencies
         run: |
           python -m pip install --upgrade pip wheel
-<<<<<<< HEAD
-          pip install --upgrade -r requirements.txt
-=======
           pip install --upgrade --requirement requirements.txt
->>>>>>> 2fa1f1b2
       - name: Build environment
         run: docker-compose build
       - name: Generate lambda zip
         run: docker-compose up
-<<<<<<< HEAD
-      - name: Upload artifacts
-        uses: actions/upload-artifact@v1
-        with:
-          name: assessment-data-import
-          path: assessment-data-import.zip
-=======
       # We have to unzip the produced lambda zip because the upload-artifact
       # action will compress whatever is at/in the provided path. This results
       # in a zipped zip file.
@@ -155,6 +144,5 @@
       - name: Upload artifacts
         uses: actions/upload-artifact@v1
         with:
-          name: skeleton-aws-lambda
-          path: lambda_zip_contents/
->>>>>>> 2fa1f1b2
+          name: assessment-data-import
+          path: assessment-data-import.zip