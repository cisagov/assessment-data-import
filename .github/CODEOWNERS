# Each line is a file pattern followed by one or more owners.

# These owners will be the default owners for everything in the
# repo. Unless a later match takes precedence, these owners will be
# requested for review when someone opens a pull request.
<<<<<<< HEAD
* @dav3r @hillaryj @mcdonnnj
=======
* @dav3r @felddy @jsf9k @mcdonnnj
>>>>>>> 9c2af764

# These folks own any files in the .github directory at the root of
# the repository and any of its subdirectories.
/.github/ @dav3r @felddy @jsf9k @mcdonnnj<|MERGE_RESOLUTION|>--- conflicted
+++ resolved
@@ -3,11 +3,7 @@
 # These owners will be the default owners for everything in the
 # repo. Unless a later match takes precedence, these owners will be
 # requested for review when someone opens a pull request.
-<<<<<<< HEAD
-* @dav3r @hillaryj @mcdonnnj
-=======
-* @dav3r @felddy @jsf9k @mcdonnnj
->>>>>>> 9c2af764
+* @dav3r @mcdonnnj
 
 # These folks own any files in the .github directory at the root of
 # the repository and any of its subdirectories.
